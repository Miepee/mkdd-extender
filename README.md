--- conflicted
+++ resolved
@@ -33,48 +33,34 @@
 ### Compiling From Source
 
 Clone the Git repository along with its submodules:
-
 ```shell
 git clone https://github.com/cristian64/mkdd-extender.git
 cd mkdd-extender
 git submodule update --init
 ```
 
-<<<<<<< HEAD
-There are a number of Python dependencies (see [`requirements.txt`](requirements.txt)) that need to
-be installed first:
-=======
 Create a Python virtual environment via `venv`:
->>>>>>> 17eeab38
-
 ```shell
 python3 -m venv venv
 ```
 
-<<<<<<< HEAD
-Then you can launch MKDD Extender by executing the `mkdd_extender.py` file:
-=======
 Enable the virtual environment:
-
+**Windows**
 ```batch
-REM Windows
 venv\Scripts\activate.bat
 ```
 
+**Unix or macOS**
 ```bash
-# Unix of macOS
 source venv/bin/activate
 ```
 
 Install the required dependencies (see [`requirements.txt`](requirements.txt)):
-
 ```shell
 python -m pip install -r requirements.txt
 ```
 
 Launch the application by executing the `mkdd_extender.py` file:
->>>>>>> 17eeab38
-
 ```shell
 python mkdd_extender.py
 ```